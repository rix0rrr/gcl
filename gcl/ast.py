--- conflicted
+++ resolved
@@ -623,17 +623,7 @@
 
   def eval(self, env):
     try:
-<<<<<<< HEAD
       return self.haystack(env)[self.needle.name]
-=======
-      with framework.EvaluationContext(validate=True):
-        haystack = framework.eval(self.haystack, env)
-        # We should validate the left-hand side of the deref always, but don't impose
-        # any external schema.
-        schema.validate(haystack, schema.any_schema);
-
-      return haystack[self.needle]
->>>>>>> 4eb08e53
     except exceptions.EvaluationError as e:
       raise exceptions.EvaluationError(self.location.error_in_context('while evaluating \'%r\'' % self), e)
     except TypeError as e:
